--- conflicted
+++ resolved
@@ -19,8 +19,8 @@
  */
 package org.xhtmlrenderer.pdf;
 
-import com.lowagie.text.DocumentException;
-import com.lowagie.text.pdf.*;
+import com.itextpdf.text.DocumentException;
+import com.itextpdf.text.pdf.*;
 import org.w3c.dom.Element;
 import org.xhtmlrenderer.css.parser.FSColor;
 import org.xhtmlrenderer.layout.LayoutContext;
@@ -28,51 +28,7 @@
 import org.xhtmlrenderer.render.RenderingContext;
 import org.xhtmlrenderer.util.*;
 
-<<<<<<< HEAD
 import com.itextpdf.text.Rectangle;
-import com.itextpdf.text.pdf.PdfAnnotation;
-import com.itextpdf.text.pdf.PdfAppearance;
-import com.itextpdf.text.pdf.PdfBorderDictionary;
-import com.itextpdf.text.pdf.PdfContentByte;
-import com.itextpdf.text.pdf.PdfFormField;
-import com.itextpdf.text.pdf.PdfWriter;
-
-public class TextFormField extends AbstractFormField {
-    private static final String FIELD_TYPE = "Text";
-    
-    private static final int DEFAULT_SIZE = 15;
-    
-    private int _baseline;
-    
-    public TextFormField(LayoutContext c, BlockBox box, int cssWidth, int cssHeight) {
-        initDimensions(c, box, cssWidth, cssHeight);
-        
-        float fontSize = box.getStyle().getFSFont(c).getSize2D();
-        // FIXME: findbugs possible loss of precision, cf. int / (float)2
-        _baseline = (int)(getHeight() / 2 + (fontSize * 0.3f));
-    }   
-
-    protected void initDimensions(LayoutContext c, BlockBox box, int cssWidth, int cssHeight) {
-        if (cssWidth != -1) {
-            setWidth(cssWidth);
-        } else {
-            setWidth(c.getTextRenderer().getWidth(
-                    c.getFontContext(),
-                    box.getStyle().getFSFont(c),
-                    spaces(getSize(box.getElement()))));
-        }
-
-        if (cssHeight != -1) {
-            setHeight(cssHeight);
-        } else {
-            setHeight((int) (box.getStyle().getLineHeight(c)));
-        }
-    }    
-
-    protected String getFieldType() {
-        return FIELD_TYPE;
-=======
-import com.lowagie.text.Rectangle;
 
 import java.io.IOException;
 
@@ -105,7 +61,6 @@
           c.getFontContext(),
           box.getStyle().getFSFont(c),
           spaces(getSize(box.getElement()))));
->>>>>>> 0d4d02b0
     }
 
     if (cssHeight != -1)
